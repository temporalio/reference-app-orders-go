--- conflicted
+++ resolved
@@ -11,14 +11,9 @@
 // Signals will be sent by couriers via a local API service,
 // so we don't need to expose these.
 
-<<<<<<< HEAD
+// ShipmentWorkflowID creates a shipment workflow ID from an order ID.
 func ShipmentWorkflowID(orderID ordersapi.OrderID, fulfillmentID int) string {
 	return fmt.Sprintf("shipment:%s:%d", orderID, fulfillmentID)
-=======
-// ShipmentWorkflowID creates a shipment workflow ID from an order ID.
-func ShipmentWorkflowID(orderID ordersapi.OrderID) string {
-	return fmt.Sprintf("shipment:%s", orderID)
->>>>>>> b6b0de42
 }
 
 // ShipmentInput is the input for a Shipment workflow.
