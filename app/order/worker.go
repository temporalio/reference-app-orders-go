package order

import (
	"context"

<<<<<<< HEAD
	"github.com/temporalio/orders-reference-app-go/app/config"
	"github.com/temporalio/orders-reference-app-go/app/internal/temporalutil"
=======
	"github.com/temporalio/orders-reference-app-go/app/temporalutil"
>>>>>>> 57ac4c85
	"go.temporal.io/sdk/client"
	"go.temporal.io/sdk/worker"
)

<<<<<<< HEAD
=======
// Config is the configuration for the Order system.
type Config struct {
	BillingURL string
	OrderURL   string
}

>>>>>>> 57ac4c85
// RunWorker runs a Workflow and Activity worker for the Order system.
func RunWorker(ctx context.Context, config config.AppConfig, client client.Client) error {
	w := worker.New(client, TaskQueue, worker.Options{})

	w.RegisterWorkflow(Order)
	w.RegisterActivity(&Activities{BillingURL: config.BillingURL, OrderURL: config.OrderURL})

	return w.Run(temporalutil.WorkerInterruptFromContext(ctx))
}<|MERGE_RESOLUTION|>--- conflicted
+++ resolved
@@ -3,25 +3,12 @@
 import (
 	"context"
 
-<<<<<<< HEAD
 	"github.com/temporalio/orders-reference-app-go/app/config"
-	"github.com/temporalio/orders-reference-app-go/app/internal/temporalutil"
-=======
 	"github.com/temporalio/orders-reference-app-go/app/temporalutil"
->>>>>>> 57ac4c85
 	"go.temporal.io/sdk/client"
 	"go.temporal.io/sdk/worker"
 )
 
-<<<<<<< HEAD
-=======
-// Config is the configuration for the Order system.
-type Config struct {
-	BillingURL string
-	OrderURL   string
-}
-
->>>>>>> 57ac4c85
 // RunWorker runs a Workflow and Activity worker for the Order system.
 func RunWorker(ctx context.Context, config config.AppConfig, client client.Client) error {
 	w := worker.New(client, TaskQueue, worker.Options{})
