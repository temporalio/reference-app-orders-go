package order

import (
	"context"
	"encoding/json"
	"fmt"
	"log"
	"net/http"
	"strings"
	"time"

	"github.com/gorilla/mux"
<<<<<<< HEAD
	"github.com/temporalio/orders-reference-app-go/app/config"
	"go.temporal.io/api/common/v1"
=======
	"github.com/jmoiron/sqlx"
>>>>>>> 57ac4c85
	"go.temporal.io/api/serviceerror"
	"go.temporal.io/sdk/client"
)

// TaskQueue is the default task queue for the Order system.
const TaskQueue = "orders"

// StatusQuery is the name of the query to use to fetch an Order's status.
const StatusQuery = "status"

// OrderWorkflowID returns the workflow ID for an Order.
func OrderWorkflowID(id string) string {
	return "Order:" + id
}

// OrderIDFromWorkflowID returns the ID for an Order from a WorkflowID.
func OrderIDFromWorkflowID(id string) string {
	return strings.TrimPrefix(id, "Order:")
}

// Item represents an item being ordered.
// All fields are required.
type Item struct {
	SKU      string `json:"sku"`
	Quantity int32  `json:"quantity"`
}

// OrderInput is the input for an Order workflow.
type OrderInput struct {
	ID         string  `json:"id"`
	CustomerID string  `json:"customerId"`
	Items      []*Item `json:"items"`
}

// OrderStatus holds the status of an Order workflow.
type OrderStatus struct {
	ID         string    `json:"id"`
	CustomerID string    `json:"customerId" db:"customer_id"`
	ReceivedAt time.Time `json:"receivedAt" db:"received_at"`

	Status string `json:"status"`

	Fulfillments []*Fulfillment `json:"fulfillments"`
}

// OrderStatusUpdate is used to update an Order's status.
type OrderStatusUpdate struct {
	ID     string `json:"id"`
	Status string `json:"status"`
}

const (
	// OrderStatusPending is the status of a pending Order.
	OrderStatusPending = "pending"

	// OrderStatusProcessing is the status of a processing Order.
	OrderStatusProcessing = "processing"

	// OrderStatusCustomerActionRequired is the status of an Order that requires customer action.
	OrderStatusCustomerActionRequired = "customerActionRequired"

	// OrderStatusCompleted is the status of a completed Order.
	OrderStatusCompleted = "completed"

	// OrderStatusCancelled is the status of a cancelled Order.
	OrderStatusCancelled = "cancelled"
)

// ListOrderEntry is an entry in the Order list.
type ListOrderEntry struct {
	ID         string    `json:"id"`
	Status     string    `json:"status"`
	ReceivedAt time.Time `json:"receivedAt" db:"received_at"`
}

// ShipmentStatus holds the status of a Shipment.
type ShipmentStatus struct {
	ID string `json:"id"`

	Status    string    `json:"status"`
	UpdatedAt time.Time `json:"updatedAt"`
}

// PaymentStatus holds the status of a Payment.
type PaymentStatus struct {
	SubTotal int32 `json:"subTotal"`
	Tax      int32 `json:"tax"`
	Shipping int32 `json:"shipping"`
	Total    int32 `json:"total"`

	Status string `json:"status"`
}

const (
	// PaymentStatusPending is the status of a pending payment.
	PaymentStatusPending = "pending"

	// PaymentStatusSuccess is the status of a successful payment.
	PaymentStatusSuccess = "success"

	// PaymentStatusFailed is the status of a failed payment.
	PaymentStatusFailed = "failed"
)

// Fulfillment holds a set of items that will be delivered in one shipment (due to location and stock level).
type Fulfillment struct {
	// OrderID is the ID of the order that this fulfillment is part of.
	orderID string

	// CustomerID is the ID of the customer that this fulfillment is for.
	customerID string

	// ID is an identifier for the fulfillment
	ID string `json:"id"`

	// Items is the set of the items that will be part of this shipment.
	Items []*Item `json:"items"`

	// Location is the address for carrier pickup.
	Location string `json:"location,omitempty"`

	// Status is the status of the fulfillment, one of "unavailable", "pending", "processing", "dispatched", "delivered", "failed".
	Status string `json:"status"`

	// PaymentStatus is the status of the payment for this fulfillment.
	Payment *PaymentStatus `json:"payment,omitempty"`

	// ShipmentStatus is the status of the shipment for this fulfillment.
	Shipment *ShipmentStatus `json:"shipment,omitempty"`
}

const (
	// FulfillmentStatusUnavailable is the status of an unavailable Fulfillment.
	FulfillmentStatusUnavailable = "unavailable"

	// FulfillmentStatusPending is the status of a pending Fulfillment.
	FulfillmentStatusPending = "pending"

	// FulfillmentStatusProcessing is the status of a processing Fulfillment.
	FulfillmentStatusProcessing = "processing"

	// FulfillmentStatusCompleted is the status of a processing Fulfillment.
	FulfillmentStatusCompleted = "completed"

	// FulfillmentStatusCancelled is the status of a cancelled Fulfillment.
	FulfillmentStatusCancelled = "cancelled"

	// FulfillmentStatusFailed is the status of a failed Fulfillment.
	FulfillmentStatusFailed = "failed"
)

// CustomerActionSignalName is the name of the signal used to send customer actions.
const CustomerActionSignalName = "CustomerAction"

// CustomerActionSignal is the signal sent to the Fulfillment workflow to indicate a customer action.
type CustomerActionSignal struct {
	Action string `json:"action"`
}

const (
	// CustomerActionCancel is the action to cancel a Fulfillment.
	CustomerActionCancel = "cancel"

	// CustomerActionAmend is the action to amend a Fulfillment.
	CustomerActionAmend = "amend"
)

// OrderResult is the result of an Order workflow.
type OrderResult struct {
	Status string `json:"status"`
}

type handlers struct {
	temporal client.Client
	db       *sqlx.DB
}

// SetupDB creates the necessary tables in the database.
func SetupDB(db *sqlx.DB) error {
	_, err := db.Exec(`
	CREATE TABLE IF NOT EXISTS orders (
		id TEXT PRIMARY KEY,
		customer_id TEXT NOT NULL,
		received_at TIMESTAMP NOT NULL,
		status TEXT NOT NULL
	);

	CREATE INDEX IF NOT EXISTS orders_received_at ON orders(received_at DESC);
	`)
	if err != nil {
		return fmt.Errorf("failed to create orders table: %w", err)
	}

	return nil
}

// RunServer runs a Order API HTTP server on the given port.
<<<<<<< HEAD
func RunServer(ctx context.Context, config config.AppConfig, client client.Client) error {
	hostPort := fmt.Sprintf("%s:%d", config.BindOnIP, config.OrderPort)
	srv := &http.Server{
		Addr:    hostPort,
		Handler: Router(client),
=======
func RunServer(ctx context.Context, port int, client client.Client, db *sqlx.DB) error {
	srv := &http.Server{
		Addr:    fmt.Sprintf("127.0.0.1:%d", port),
		Handler: Router(client, db),
>>>>>>> 57ac4c85
	}

	fmt.Printf("Listening on http://%s\n", hostPort)

	errCh := make(chan error, 1)
	go func() { errCh <- srv.ListenAndServe() }()

	select {
	case <-ctx.Done():
		srv.Close()
	case err := <-errCh:
		return err
	}

	return nil
}

// Router implements the http.Handler interface for the Billing API
func Router(client client.Client, db *sqlx.DB) *mux.Router {
	r := mux.NewRouter()

	h := handlers{temporal: client, db: db}

	r.HandleFunc("/orders", h.handleCreateOrder).Methods("POST")
	r.HandleFunc("/orders", h.handleListOrders).Methods("GET")
	r.HandleFunc("/orders/{id}", h.handleGetOrder).Methods("GET")
	r.HandleFunc("/orders/{id}/status", h.handleUpdateOrderStatus).Methods("POST")
	r.HandleFunc("/orders/{id}/action", h.handleCustomerAction).Methods("POST")

	return r
}

func (h *handlers) handleListOrders(w http.ResponseWriter, _ *http.Request) {
	orders := []ListOrderEntry{}

	err := h.db.Select(&orders, `SELECT id, status, received_at FROM orders ORDER BY received_at DESC`)
	if err != nil {
		log.Printf("Failed to list orders: %v", err)
		http.Error(w, err.Error(), http.StatusInternalServerError)
		return
	}

	w.Header().Set("Content-Type", "application/json")

	err = json.NewEncoder(w).Encode(orders)
	if err != nil {
		log.Printf("Failed to encode orders: %v", err)
		http.Error(w, err.Error(), http.StatusInternalServerError)
	}
}

func (h *handlers) handleCreateOrder(w http.ResponseWriter, r *http.Request) {
	var input OrderInput

	fmt.Printf("Hit create order\n")

	err := json.NewDecoder(r.Body).Decode(&input)
	if err != nil {
		log.Printf("Failed to decode order input: %v", err)
		http.Error(w, err.Error(), http.StatusBadRequest)
		return
	}

	_, err = h.temporal.ExecuteWorkflow(context.Background(),
		client.StartWorkflowOptions{
			TaskQueue: TaskQueue,
			ID:        OrderWorkflowID(input.ID),
		},
		Order,
		&input,
	)
	if err != nil {
		log.Printf("Failed to start order workflow: %v", err)
		http.Error(w, err.Error(), http.StatusInternalServerError)
		return
	}

	status := &OrderStatus{
		ID:         input.ID,
		CustomerID: input.CustomerID,
		ReceivedAt: time.Now().UTC(),
		Status:     OrderStatusPending,
	}

	_, err = h.db.NamedExec(`INSERT INTO orders (id, customer_id, received_at, status) VALUES (:id, :customer_id, :received_at, :status)`, status)
	if err != nil {
		log.Printf("Failed to record workflow status: %v", err)
		http.Error(w, err.Error(), http.StatusInternalServerError)
		return
	}

	w.Header().Set("Location", "/orders/"+input.ID)
	w.WriteHeader(http.StatusCreated)
}

func (h *handlers) handleGetOrder(w http.ResponseWriter, r *http.Request) {
	vars := mux.Vars(r)

	var status OrderStatus

	q, err := h.temporal.QueryWorkflow(r.Context(),
		OrderWorkflowID(vars["id"]), "",
		StatusQuery,
	)
	if err != nil {
		if _, ok := err.(*serviceerror.NotFound); ok {
			http.Error(w, "Order not found", http.StatusNotFound)
		} else {
			log.Printf("Failed to query order workflow: %v", err)
			http.Error(w, err.Error(), http.StatusInternalServerError)
		}
		return
	}

	if err := q.Get(&status); err != nil {
		log.Printf("Failed to get order query result: %v", err)
		http.Error(w, err.Error(), http.StatusInternalServerError)
		return
	}

	w.Header().Set("Content-Type", "application/json")

	if err := json.NewEncoder(w).Encode(status); err != nil {
		log.Printf("Failed to encode order status: %v", err)
		http.Error(w, err.Error(), http.StatusInternalServerError)
	}
}

func (h *handlers) handleUpdateOrderStatus(w http.ResponseWriter, r *http.Request) {
	var status OrderStatusUpdate

	err := json.NewDecoder(r.Body).Decode(&status)
	if err != nil {
		log.Printf("Failed to decode order status: %v", err)
		http.Error(w, err.Error(), http.StatusBadRequest)
		return
	}

	_, err = h.db.NamedExec(`UPDATE orders SET status = :status WHERE id = :id`, status)
	if err != nil {
		log.Printf("Failed to update order status: %v", err)
		http.Error(w, err.Error(), http.StatusInternalServerError)
		return
	}

	w.WriteHeader(http.StatusOK)
}

func (h *handlers) handleCustomerAction(w http.ResponseWriter, r *http.Request) {
	vars := mux.Vars(r)

	var signal CustomerActionSignal

	err := json.NewDecoder(r.Body).Decode(&signal)
	if err != nil {
		log.Printf("Failed to decode customer action signal: %v", err)
		http.Error(w, err.Error(), http.StatusBadRequest)
		return
	}

	err = h.temporal.SignalWorkflow(context.Background(),
		OrderWorkflowID(vars["id"]), "",
		CustomerActionSignalName,
		signal,
	)
	if err != nil {
		if _, ok := err.(*serviceerror.NotFound); ok {
			log.Printf("Failed to signal order workflow: %v", err)
			http.Error(w, "Order not found", http.StatusNotFound)
		} else {
			log.Printf("Failed to signal order workflow: %v", err)
			http.Error(w, err.Error(), http.StatusBadRequest)
		}
		return
	}
}<|MERGE_RESOLUTION|>--- conflicted
+++ resolved
@@ -10,12 +10,8 @@
 	"time"
 
 	"github.com/gorilla/mux"
-<<<<<<< HEAD
+	"github.com/jmoiron/sqlx"
 	"github.com/temporalio/orders-reference-app-go/app/config"
-	"go.temporal.io/api/common/v1"
-=======
-	"github.com/jmoiron/sqlx"
->>>>>>> 57ac4c85
 	"go.temporal.io/api/serviceerror"
 	"go.temporal.io/sdk/client"
 )
@@ -213,18 +209,11 @@
 }
 
 // RunServer runs a Order API HTTP server on the given port.
-<<<<<<< HEAD
-func RunServer(ctx context.Context, config config.AppConfig, client client.Client) error {
+func RunServer(ctx context.Context, config config.AppConfig, client client.Client, db *sqlx.DB) error {
 	hostPort := fmt.Sprintf("%s:%d", config.BindOnIP, config.OrderPort)
 	srv := &http.Server{
 		Addr:    hostPort,
-		Handler: Router(client),
-=======
-func RunServer(ctx context.Context, port int, client client.Client, db *sqlx.DB) error {
-	srv := &http.Server{
-		Addr:    fmt.Sprintf("127.0.0.1:%d", port),
 		Handler: Router(client, db),
->>>>>>> 57ac4c85
 	}
 
 	fmt.Printf("Listening on http://%s\n", hostPort)
