--- conflicted
+++ resolved
@@ -82,19 +82,14 @@
 	s.orderWorkflowID = input.OrderWorkflowID
 	s.status = &ShipmentStatus{ID: s.id, Status: ShipmentStatusPending, Items: input.Items}
 
-<<<<<<< HEAD
-	s.status = ShipmentStatusPending
 	err := workflow.UpsertTypedSearchAttributes(ctx, ShipmentStatusAttr.ValueSet(ShipmentStatusPending))
 	if err != nil {
 		return err
 	}
 
-	return nil
-=======
 	return workflow.SetQueryHandler(ctx, StatusQuery, func() (*ShipmentStatus, error) {
 		return s.status, nil
 	})
->>>>>>> ab20934b
 }
 
 func (s *shipmentImpl) run(ctx workflow.Context, input *ShipmentInput) (*ShipmentResult, error) {
