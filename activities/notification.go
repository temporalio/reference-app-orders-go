package activities

import (
	"context"
	"fmt"
	"net/smtp"

	"github.com/temporalio/orders-reference-app-go/pkg/ordersapi"
)

<<<<<<< HEAD
// ShipmentCreatedNotificationInput is the input for a ShipmentCreated notification.
=======
const from = "orders@reference-app.example"
const to = "customer@reference-app.example"

>>>>>>> b478b48e
type ShipmentCreatedNotificationInput struct {
	OrderID ordersapi.OrderID
}

// ShipmentCreatedNotification sends a ShipmentCreated notification to a user.
func (a *Activities) ShipmentCreatedNotification(ctx context.Context, input ShipmentCreatedNotificationInput) error {
	err := a.sendMail(from, to,
		fmt.Sprintf("Shipment for order: %s", string(input.OrderID)),
		"Your order has been processed and shipping has been arranged with the courier. We'll be in touch once its dispatched.",
	)

	return err
}

// ShipmentDispatchedNotificationInput is the input for a ShipmentDispatched notification.
type ShipmentDispatchedNotificationInput struct {
	OrderID ordersapi.OrderID
}

// ShipmentDispatchedNotification sends a ShipmentDispatched notification to a user.
func (a *Activities) ShipmentDispatchedNotification(ctx context.Context, input ShipmentDispatchedNotificationInput) error {
	err := a.sendMail(from, to,
		fmt.Sprintf("Shipment dispatched for order: %s", string(input.OrderID)),
		"Your order has been dispatched.",
	)

	return err
}

// ShipmentDeliveredNotificationInput is the input for a ShipmentDelivered notification.
type ShipmentDeliveredNotificationInput struct {
	OrderID ordersapi.OrderID
}

// ShipmentDeliveredNotification sends a ShipmentDelivered notification to a user.
func (a *Activities) ShipmentDeliveredNotification(ctx context.Context, input ShipmentDeliveredNotificationInput) error {
	err := a.sendMail(from, to,
		fmt.Sprintf("Shipment delivered for order: %s", string(input.OrderID)),
		"Your order has been delivered.",
	)

	return err
}

func (a *Activities) sendMail(from string, to string, subject string, body string) error {
	return smtp.SendMail(
		fmt.Sprintf("%s:%d", a.SMTPHost, a.SMTPPort),
		nil,
		from,
		[]string{to},
		[]byte(fmt.Sprintf("To: %s\r\nSubject: %s\r\n\r\n%s", to, subject, body)),
	)
}<|MERGE_RESOLUTION|>--- conflicted
+++ resolved
@@ -8,13 +8,10 @@
 	"github.com/temporalio/orders-reference-app-go/pkg/ordersapi"
 )
 
-<<<<<<< HEAD
-// ShipmentCreatedNotificationInput is the input for a ShipmentCreated notification.
-=======
 const from = "orders@reference-app.example"
 const to = "customer@reference-app.example"
 
->>>>>>> b478b48e
+// ShipmentCreatedNotificationInput is the input for a ShipmentCreated notification.
 type ShipmentCreatedNotificationInput struct {
 	OrderID ordersapi.OrderID
 }
@@ -60,6 +57,10 @@
 }
 
 func (a *Activities) sendMail(from string, to string, subject string, body string) error {
+	if a.SMTPStub {
+		return nil
+	}
+
 	return smtp.SendMail(
 		fmt.Sprintf("%s:%d", a.SMTPHost, a.SMTPPort),
 		nil,
